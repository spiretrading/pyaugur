<<<<<<< HEAD
class AugurClient:
  def __init__(self, hostname, port):
    self._is_open = False

  def open(self):
    self._is_open = True

  def close(self):
    self._is_open = False

  def load_market_info(self, id):
    self._require_is_open()
    print('hello')

  def _require_is_open(self):
    if not self._is_open:
      raise IOError('Client is not open.')
=======
from datetime import datetime
from decimal import Decimal
import json
import re

import websockets

from .market_info import MarketInfo
from .normalized_payout import NormalizedPayout
from .outcome_info import OutcomeInfo
from .reporting_state import ReportingState

def _ensure_unix_timestamp(timestamp):
  try:
    return datetime.fromtimestamp(timestamp)
  except OSError:
    return datetime.max

def _ensure_unix_timestamp_default_none(timestamp):
  return _ensure_unix_timestamp(timestamp) if timestamp else None

def _ensure_string(value):
  return value if value else ''

def _ensure_decimal_default_to_none(value):
  return Decimal(value) if value else None

def _ensure_normalized_payout(object_dict):
  if object_dict is None:
    return None
  default_decimal_list = []
  for payout in object_dict['payout']:
    if payout:
      default_decimal_list.append(Decimal(payout))
  return NormalizedPayout(object_dict['isInvalid'], default_decimal_list)

def _ensure_outcome_info(object_dict):
  return OutcomeInfo(
    object_dict['id'],
    Decimal(object_dict['volume']),
    Decimal(object_dict['price']),
    _ensure_string(object_dict['description']))

class AugurClient:
  '''Client for connecting and interacting with an Augur Node.'''

  def __init__(self, hostname, port):
    '''Constructs the AugurClient.

    Args:
      hostname (str): Hostname for the Augur node.
      port (int): Listening port for the Augur node.
    '''
    self._hostname = hostname
    self._port = port
    self._node = None
    self._sequence_id = 0
    self._is_open = False

  async def load_market_info(self, id):
    '''Loads a MarketInfo object from its unique address.

    Args:
      id (str): Hexadecimal string of a market's address.

    Returns:
      MarketInfo: The MarketInfo object containing details of the specific
                  market.

    Raises:
      IOError: If there is an issue with communicating with the node.
    '''
    self._require_is_open()
    await self._send_json_rpc('getMarketsInfo', marketIds=[id])
    data = (await self._get_response())[0]
    if data is None:
      return None
    return MarketInfo(
      _ensure_string(data['id']),
      _ensure_string(data['universe']),
      MarketInfo.Type[data['marketType'].upper()],
      data['numOutcomes'],
      Decimal(data['minPrice']),
      Decimal(data['maxPrice']),
      Decimal(data['cumulativeScale']),
      _ensure_string(data['author']),
      _ensure_unix_timestamp(data['creationTime']),
      data['creationBlock'],
      Decimal(data['creationFee']),
      Decimal(data['settlementFee']),
      Decimal(data['reportingFeeRate']),
      Decimal(data['marketCreatorFeeRate']),
      Decimal(data['marketCreatorFeesBalance']),
      _ensure_string(data['marketCreatorMailbox']),
      data['marketCreatorMailboxOwner'],
      _ensure_decimal_default_to_none(data['initialReportSize']),
      _ensure_string(data['category']),
      [tag for tag in data['tags'] if tag] if data['tags'] else [],
      _ensure_decimal_default_to_none(data['volume']),
      _ensure_decimal_default_to_none(data['openInterest']),
      _ensure_decimal_default_to_none(data['outstandingShares']),
      ReportingState[data['reportingState'].upper()],
      bool(data['forking']),
      bool(data['needsMigration']),
      _ensure_string(data['feeWindow']),
      _ensure_unix_timestamp(data['endTime']),
      data['finalizationBlockNumber'],
      _ensure_unix_timestamp_default_none(data['finalizationTime']),
      data['lastTradeBlockNumber'],
      _ensure_unix_timestamp_default_none(data['lastTradeTime']),
      _ensure_string(data['description']),
      data['details'],
      data['scalarDenomination'],
      _ensure_string(data['designatedReporter']),
      Decimal(data['designatedReportStake']),
      data['resolutionSource'],
      Decimal(data['numTicks']),
      Decimal(data['tickSize']),
      _ensure_normalized_payout(data['consensus']),
      ([_ensure_outcome_info(outcome)
        for outcome in data['outcomes'] if outcome]))

  async def open(self):
    '''Connects to an Augur node.

    Raises:
      IOError: If there is an issue connecting to the Augur node.
    '''
    try:
      self._node = await websockets.connect(
        'ws://{}:{}'.format(self._hostname, str(self._port)))
      self._is_open = True
    except (websockets.exceptions.InvalidURI,
        websockets.exceptions.InvalidHandshake, OSError) as ws_error:
      raise IOError(ws_error)

  def close(self):
    '''Disconnects from an Augur node.'''
    self._require_is_open()
    self._node.close()
    self._is_open = False

  def _require_is_open(self):
    if not self._is_open:
      raise IOError('Client is not open.')

  async def _send_json_rpc(self, method, **params):
    command_dict = {
      'jsonrpc': '2.0',
      'id': self._sequence_id,
      'method': method,
      'params': params
    }
    self._sequence_id += 1
    try:
      json_rpc = json.dumps(command_dict)
      await self._node.send(json_rpc)
    except TypeError as send_error:
      raise IOError(send_error)

  async def _get_response(self):
    try:
      response = json.loads(await self._node.recv())
      return response['result']
    except websockets.exceptions.ConnectionClosed as response_error:
      raise IOError(response_error)
>>>>>>> bcdfd391
<|MERGE_RESOLUTION|>--- conflicted
+++ resolved
@@ -1,22 +1,3 @@
-<<<<<<< HEAD
-class AugurClient:
-  def __init__(self, hostname, port):
-    self._is_open = False
-
-  def open(self):
-    self._is_open = True
-
-  def close(self):
-    self._is_open = False
-
-  def load_market_info(self, id):
-    self._require_is_open()
-    print('hello')
-
-  def _require_is_open(self):
-    if not self._is_open:
-      raise IOError('Client is not open.')
-=======
 from datetime import datetime
 from decimal import Decimal
 import json
@@ -182,5 +163,4 @@
       response = json.loads(await self._node.recv())
       return response['result']
     except websockets.exceptions.ConnectionClosed as response_error:
-      raise IOError(response_error)
->>>>>>> bcdfd391
+      raise IOError(response_error)