--- conflicted
+++ resolved
@@ -1,17 +1,4 @@
 class NormalizedPayout:
-<<<<<<< HEAD
-  def __init__(self, isInvalid, payout):
-    self._isInvalid = isInvalid
-    self._payout = payout
-
-  @property
-  def isInvalid(self):
-    '''Whether the Outcome is Invalid.
-
-    Returns bool or int
-    '''
-    return self._isInvalid
-=======
   '''Contains a market's outcome payout distribution.'''
 
   def __init__(self, is_invalid, payout):
@@ -25,19 +12,11 @@
     Returns bool
     '''
     return self._is_invalid
->>>>>>> 98a1bb9c
 
   @property
   def payout(self):
     '''Payout Set for the Dispute Crowdsourcer.
 
-<<<<<<< HEAD
-    Returns list<int or str>
-    '''
-    return self._payout
-
-=======
     Returns list[decimal.Decimal]
     '''
-    return self._payout
->>>>>>> 98a1bb9c
+    return self._payout