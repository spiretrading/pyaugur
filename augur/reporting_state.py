from enum import Enum, auto

<<<<<<< HEAD
class REPORTING_STATE(Enum):
  PRE_REPORTING = auto()
  DESIGNATED_REPORTING = auto()
  OPEN_REPORTING = auto()
  CROWDSOURCING_DISPUTE = auto()
  AWAITING_NEXT_WINDOW = auto()
  AWAITING_FINALIZATION = auto()
  FINALIZED = auto()
  FORKING = auto()
  AWAITING_NO_REPORT_MIGRATION = auto()
  AWAITING_FORK_MIGRATION = auto()

=======
class ReportingState(Enum):
  '''Serves as an enum for the state of a Market.'''

  '''Market’s end time has not yet come to pass.'''
  PRE_REPORTING = auto()

  '''Market’s end time has occurred, and it is pending a Designated Report.'''
  DESIGNATED_REPORTING = auto()

  '''The Designated Reporter failed to submit a Designated Report within the
  allotted time, causing the Market to enter the Open Reporting Phase.'''
  OPEN_REPORTING = auto()

  '''An Initial Report for the Market has been submitted, and the Market’s
  Tentative Outcome is open to being Disputed.'''
  CROWDSOURCING_DISPUTE = auto()

  '''Either the Market had an Initial Report submitted in the current Fee
  Window, or one of the Market’s Dispute Crowdsourcers received enough REP to
  Challenge the Market’s Tentative Outcome. In either case, the Market is
  awaiting the next Fee Window in order to enter another Dispute Round.'''
  AWAITING_NEXT_WINDOW = auto()

  '''The Market has been Finalized, but the Post-Finalization Waiting Period
  has not elapsed.'''
  AWAITING_FINALIZATION = auto()

  '''An Outcome for the Market has been determined.'''
  FINALIZED = auto()

  '''The Dispute Crowdsourcer for one of the Market’s Outcomes received enough
  REP to reach the Fork Threshold, causing a fork. Users can migrate their REP
  to the Universe of their choice.'''
  FORKING = auto()

  '''Either the Designated Report was Disputed, or the Designated Reporter
  failed to submit a Report, and the Market is waiting for the next reporting
  phase to begin.'''
  AWAITING_NO_REPORT_MIGRATION = auto()

  '''Market is waiting for another Market’s Fork to be resolved. This means its
  Tentative Outcome has been reset to the Outcome submitted in the Initial
  Report, and all Stake in the Market’s Dispute Crowdsourcers has been refunded
  to the users who Staked on them.'''
  AWAITING_FORK_MIGRATION = auto()
>>>>>>> 98a1bb9c
<|MERGE_RESOLUTION|>--- conflicted
+++ resolved
@@ -1,19 +1,5 @@
 from enum import Enum, auto
 
-<<<<<<< HEAD
-class REPORTING_STATE(Enum):
-  PRE_REPORTING = auto()
-  DESIGNATED_REPORTING = auto()
-  OPEN_REPORTING = auto()
-  CROWDSOURCING_DISPUTE = auto()
-  AWAITING_NEXT_WINDOW = auto()
-  AWAITING_FINALIZATION = auto()
-  FINALIZED = auto()
-  FORKING = auto()
-  AWAITING_NO_REPORT_MIGRATION = auto()
-  AWAITING_FORK_MIGRATION = auto()
-
-=======
 class ReportingState(Enum):
   '''Serves as an enum for the state of a Market.'''
 
@@ -58,5 +44,4 @@
   Tentative Outcome has been reset to the Outcome submitted in the Initial
   Report, and all Stake in the Market’s Dispute Crowdsourcers has been refunded
   to the users who Staked on them.'''
-  AWAITING_FORK_MIGRATION = auto()
->>>>>>> 98a1bb9c
+  AWAITING_FORK_MIGRATION = auto()